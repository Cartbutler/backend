--- conflicted
+++ resolved
@@ -1,8 +1,4 @@
-<<<<<<< HEAD
-runtime: nodejs16 
-=======
-runtime: nodejs16
->>>>>>> aba11de8
+runtime: nodejs14
 
 env_variables:
   DB_HOST: '104.197.180.231'
